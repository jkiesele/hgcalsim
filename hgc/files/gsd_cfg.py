# coding: utf-8
# flake8: noqa

"""
HGCAL GEN, SIM and DIGI config.
"""


import math

import FWCore.ParameterSet.Config as cms
from reco_prodtools.templates.GSD_fragment import process
from FWCore.ParameterSet.VarParsing import VarParsing


# constants
HGCAL_Z = 319.0
HGCAL_ETA_MIN = 1.594
HGCAL_ETA_MAX = 2.931


# helpers
def calculate_rho(z, eta):
    return z * math.tan(2 * math.atan(math.exp(-eta)))


# options
options = VarParsing("python")

# set defaults of common options
options.setDefault("outputFile", "gsd.root")
options.setDefault("maxEvents", 1)

# register custom options
options.register("gunType", "closeby", VarParsing.multiplicity.singleton, VarParsing.varType.string,
    "the gun type to use, either 'flatpt' or 'closeby'")
options.register("gunMin", 5.0, VarParsing.multiplicity.singleton, VarParsing.varType.float,
    "the minimum gun value, i.e., pt for 'flatpt' or E for 'closeby' gun")
options.register("gunMax", 100.0, VarParsing.multiplicity.singleton, VarParsing.varType.float,
    "the maximum gun value, i.e., pt for 'flatpt' or E for 'closeby' gun")
options.register("particleIds", "mix", VarParsing.multiplicity.singleton, VarParsing.varType.string,
    "ids of particles to shoot in a comma-separated list or 'mix'")
options.register("deltaR", 0.4, VarParsing.multiplicity.singleton, VarParsing.varType.float,
    "deltaR parameter, 'closeby' gun only")
options.register("nParticles", 10, VarParsing.multiplicity.singleton, VarParsing.varType.int,
    "number of particles to shoot, 'closeby' gun only")
options.register("randomShoot", False, VarParsing.multiplicity.singleton, VarParsing.varType.bool,
    "shoot a random number of particles between [1, nParticles], 'closeby' gun only")
options.register("seed", 1, VarParsing.multiplicity.singleton, VarParsing.varType.int,
    "random seed")

options.parseArguments()


# input / output
process.maxEvents.input = cms.untracked.int32(options.maxEvents)
process.FEVTDEBUGHLToutput.fileName = cms.untracked.string(
    "file:{}".format(options.__getattr__("outputFile", noTags=True)))
process.source.firstLuminosityBlock = cms.untracked.uint32(1)

# random seeds
process.RandomNumberGeneratorService.generator.initialSeed = cms.untracked.uint32(options.seed)
process.RandomNumberGeneratorService.VtxSmeared.initialSeed = cms.untracked.uint32(options.seed)
process.RandomNumberGeneratorService.mix.initialSeed = cms.untracked.uint32(options.seed)

<<<<<<< HEAD
# build the particle id list
if options.particleIds == "mix":
    particle_ids = 50 * [211] + 15 * [22] + 15 * [11] + 20 * [13]
else:
    # try to parse a comma-separated list
    try:
        particle_ids = [int(s) for s in options.particleIds.strip().split(",")]
    except ValueError:
        raise ValueError("could not convert list of particle ids '{}' to integers".format(
            options.particleIds))

# gun setup
if options.gunType == "flatpt":
    process.generator = cms.EDProducer("FlatRandomPtGunProducer",
        PGunParameters=cms.PSet(
            # particle ids
            PartID=cms.vint32(particle_ids),
            # pt range
            MinPt=cms.double(options.gunMin),
            MaxPt=cms.double(options.gunMax),
            # phi range
            MinPhi=cms.double(-math.pi / 6.),
            MaxPhi=cms.double(math.pi / 6.),
            # abs eta range
            MinEta=cms.double(HGCAL_ETA_MIN),
            MaxEta=cms.double(HGCAL_ETA_MAX),
        ),
        AddAntiParticle=cms.bool(False),
        firstRun=cms.untracked.uint32(1),
        Verbosity=cms.untracked.int32(1),
    )

elif options.gunType == "closeby":
    process.generator = cms.EDProducer("CloseByParticleGunProducer",
        PGunParameters=cms.PSet(
            # particle ids
            PartID=cms.vint32(particle_ids),
            # max number of particles to shoot at a time
            NParticles=cms.int32(options.nParticles),
            # energy range
            EnMin=cms.double(options.gunMin),
            EnMax=cms.double(options.gunMax),
            # phi range
            MinPhi=cms.double(-math.pi / 6.),
            MaxPhi=cms.double(math.pi / 6.),
            # abs eta range, not used but must be present
            MinEta=cms.double(0.),
            MaxEta=cms.double(0.),
            # longitudinal distance in cm
            ZMin=cms.double(HGCAL_Z),
            ZMax=cms.double(HGCAL_Z),
            # radial distance in cm
            RhoMin=cms.double(calculate_rho(HGCAL_Z, HGCAL_ETA_MIN)),
            RhoMax=cms.double(calculate_rho(HGCAL_Z, HGCAL_ETA_MAX)),
            # direction and overlapp settings
            DeltaR=cms.double(options.deltaR),
            Pointing=cms.bool(True),
            RandomShoot=cms.bool(options.randomShoot),
        ),
        AddAntiParticle=cms.bool(False),
        firstRun=cms.untracked.uint32(1),
        Verbosity=cms.untracked.int32(10),
    )

else:
    raise ValueError("unknown gun type '{}', must be 'flatpt' or 'closeby'".format(options.gunType))
=======
# particle gun setup
process.generator = cms.EDProducer("CloseByParticleGunProducer",
    PGunParameters=cms.PSet(
        # particle ids
        PartID=cms.vint32(particle_id_list([(211, 25), (-211,25), (22, 26), (-13, 12), (13, 12)])),
        # max number of particles to shoot at a time
        NParticles=cms.int32(10),
        # energy range
        EnMin=cms.double(1.0),
        EnMax=cms.double(100.0),
        # phi range
        MinPhi=cms.double(-math.pi / 6.),
        MaxPhi=cms.double(math.pi / 6.),
        # abs eta range, not used but must be present
        MinEta=cms.double(0.),
        MaxEta=cms.double(0.),
        # longitudinal distance in cm
        ZMin=cms.double(319.0),
        ZMax=cms.double(319.0),
        # radial distance in cm
        RhoMin=cms.double(calculate_rho(319.0, 1.6)),
        RhoMax=cms.double(calculate_rho(319.0, 3.0)),
        # direction and overlapp settings
        DeltaR=cms.double(0.1),
        Pointing=cms.bool(True),
        RandomShoot=cms.bool(True),
    ),
    AddAntiParticle=cms.bool(False),
    firstRun=cms.untracked.uint32(1),
    Verbosity=cms.untracked.int32(10),
)
>>>>>>> abf0ecbb
<|MERGE_RESOLUTION|>--- conflicted
+++ resolved
@@ -15,8 +15,8 @@
 
 # constants
 HGCAL_Z = 319.0
-HGCAL_ETA_MIN = 1.594
-HGCAL_ETA_MAX = 2.931
+HGCAL_ETA_MIN = 1.6
+HGCAL_ETA_MAX = 3.0
 
 
 # helpers
@@ -34,13 +34,13 @@
 # register custom options
 options.register("gunType", "closeby", VarParsing.multiplicity.singleton, VarParsing.varType.string,
     "the gun type to use, either 'flatpt' or 'closeby'")
-options.register("gunMin", 5.0, VarParsing.multiplicity.singleton, VarParsing.varType.float,
+options.register("gunMin", 1.0, VarParsing.multiplicity.singleton, VarParsing.varType.float,
     "the minimum gun value, i.e., pt for 'flatpt' or E for 'closeby' gun")
 options.register("gunMax", 100.0, VarParsing.multiplicity.singleton, VarParsing.varType.float,
     "the maximum gun value, i.e., pt for 'flatpt' or E for 'closeby' gun")
 options.register("particleIds", "mix", VarParsing.multiplicity.singleton, VarParsing.varType.string,
     "ids of particles to shoot in a comma-separated list or 'mix'")
-options.register("deltaR", 0.4, VarParsing.multiplicity.singleton, VarParsing.varType.float,
+options.register("deltaR", 0.1, VarParsing.multiplicity.singleton, VarParsing.varType.float,
     "deltaR parameter, 'closeby' gun only")
 options.register("nParticles", 10, VarParsing.multiplicity.singleton, VarParsing.varType.int,
     "number of particles to shoot, 'closeby' gun only")
@@ -63,10 +63,9 @@
 process.RandomNumberGeneratorService.VtxSmeared.initialSeed = cms.untracked.uint32(options.seed)
 process.RandomNumberGeneratorService.mix.initialSeed = cms.untracked.uint32(options.seed)
 
-<<<<<<< HEAD
 # build the particle id list
 if options.particleIds == "mix":
-    particle_ids = 50 * [211] + 15 * [22] + 15 * [11] + 20 * [13]
+    particle_ids = 25 * [211] + 25 * [-211] + 26 * [22] + 12 * [13] + 12 * [-13]
 else:
     # try to parse a comma-separated list
     try:
@@ -129,37 +128,4 @@
     )
 
 else:
-    raise ValueError("unknown gun type '{}', must be 'flatpt' or 'closeby'".format(options.gunType))
-=======
-# particle gun setup
-process.generator = cms.EDProducer("CloseByParticleGunProducer",
-    PGunParameters=cms.PSet(
-        # particle ids
-        PartID=cms.vint32(particle_id_list([(211, 25), (-211,25), (22, 26), (-13, 12), (13, 12)])),
-        # max number of particles to shoot at a time
-        NParticles=cms.int32(10),
-        # energy range
-        EnMin=cms.double(1.0),
-        EnMax=cms.double(100.0),
-        # phi range
-        MinPhi=cms.double(-math.pi / 6.),
-        MaxPhi=cms.double(math.pi / 6.),
-        # abs eta range, not used but must be present
-        MinEta=cms.double(0.),
-        MaxEta=cms.double(0.),
-        # longitudinal distance in cm
-        ZMin=cms.double(319.0),
-        ZMax=cms.double(319.0),
-        # radial distance in cm
-        RhoMin=cms.double(calculate_rho(319.0, 1.6)),
-        RhoMax=cms.double(calculate_rho(319.0, 3.0)),
-        # direction and overlapp settings
-        DeltaR=cms.double(0.1),
-        Pointing=cms.bool(True),
-        RandomShoot=cms.bool(True),
-    ),
-    AddAntiParticle=cms.bool(False),
-    firstRun=cms.untracked.uint32(1),
-    Verbosity=cms.untracked.int32(10),
-)
->>>>>>> abf0ecbb
+    raise ValueError("unknown gun type '{}', must be 'flatpt' or 'closeby'".format(options.gunType))